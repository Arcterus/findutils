--- conflicted
+++ resolved
@@ -24,11 +24,7 @@
 impl Matcher for PruneMatcher {
     fn matches(&self, _: &DirEntry, matcher_io: &mut MatcherIO) -> bool {
         matcher_io.mark_current_dir_to_be_skipped();
-<<<<<<< HEAD
-        return true;
-=======
         true
->>>>>>> 8b3842b1
     }
 }
 #[cfg(test)]
